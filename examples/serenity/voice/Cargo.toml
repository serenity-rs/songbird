--- conflicted
+++ resolved
@@ -13,11 +13,7 @@
 path = "../../../"
 
 [dependencies.serenity]
-<<<<<<< HEAD
 version = "0.10"
-=======
-version = "0.10.0"
->>>>>>> 7d767d29
 features = ["client", "standard_framework", "voice", "rustls_backend"]
 
 [dependencies.tokio]
