--- conflicted
+++ resolved
@@ -1,19 +1,10 @@
 use super::*;
-<<<<<<< HEAD
-use crate::events::{Event, EventData, EventHandler};
-use std::time::Duration;
-use tokio::sync::{mpsc::UnboundedSender, oneshot};
-=======
 use crate::{
     events::{Event, EventData, EventHandler},
     input::Metadata,
 };
 use std::{sync::Arc, time::Duration};
-use tokio::sync::{
-    mpsc::{error::SendError, UnboundedSender},
-    oneshot,
-};
->>>>>>> 9fdbcd77
+use tokio::sync::{mpsc::UnboundedSender, oneshot};
 use uuid::Uuid;
 
 #[derive(Clone, Debug)]
