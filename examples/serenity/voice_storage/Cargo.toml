--- conflicted
+++ resolved
@@ -13,11 +13,7 @@
 path = "../../../"
 
 [dependencies.serenity]
-<<<<<<< HEAD
 version = "0.10"
-=======
-version = "0.10.0"
->>>>>>> 7d767d29
 features = ["cache", "framework", "standard_framework", "voice", "http", "rustls_backend"]
 
 [dependencies.tokio]
