[package]
authors = ["Kyle Simpson <kyleandrew.simpson@gmail.com>"]
description = "An async Rust library for the Discord voice API."
documentation = "https://docs.rs/songbird"
edition = "2021"
homepage = "https://github.com/serenity-rs/songbird"
include = ["src/**/*.rs", "Cargo.toml", "build.rs"]
keywords = ["discord", "api", "rtp", "audio"]
license = "ISC"
name = "songbird"
readme = "README.md"
repository = "https://github.com/serenity-rs/songbird.git"
rust-version = "1.61"
version = "0.3.0"

[dependencies]
async-trait = { optional = true, version = "0.1" }
audiopus = { optional = true, version = "0.3.0-rc.0" }
byteorder = { optional = true, version = "1" }
dashmap = { optional = true, version = "5" }
derivative = "2"
discortp = { default-features = false, features = ["discord", "pnet", "rtp"], optional = true, version = "0.5" }
flume = { optional = true, version = "0.10" }
futures = "0.3"
once_cell = { optional = true, version = "1" }
parking_lot = { optional = true, version = "0.12" }
pin-project = "1"
rand = { optional = true, version = "0.8" }
reqwest = { default-features = false, features = ["stream"], optional = true, version = "0.11" }
ringbuf = { optional = true, version = "0.3" }
rubato = { optional = true, version = "0.12" }
rusty_pool = { optional = true, version = "0.7" }
serde = { version = "1", features = ["derive"] }
serde-aux = { optional = true, version = "4"}
serde_json = "1"
simd-json = { features = ["serde_impl"], optional = true, version = "0.7.0" }
socket2 = { optional = true, version = "0.4" }
streamcatcher = { optional = true, version = "1" }
tokio = { default-features = false, optional = true, version = "1.0" }
tokio-tungstenite = { optional = true, version = "0.17" }
tokio-util = { features = ["io"], optional = true, version = "0.7" }
tracing = { version = "0.1", features = ["log"] }
tracing-futures = "0.2"
twilight-gateway = { default-features = false, optional = true, version = "0.14.0" }
twilight-model = { default-features = false, optional = true, version = "0.14.0" }
typemap_rev = { optional = true, version = "0.2" }
url = { optional = true, version = "2" }
uuid = { features = ["v4"], optional = true, version = "1" }
xsalsa20poly1305 = { features = ["std"], optional = true, version = "0.9" }

[dependencies.serenity]
branch = "next"
default-features = false
features = ["voice", "gateway"]
git = "https://github.com/serenity-rs/serenity"
optional = true

[dependencies.serenity-voice-model]
branch = "next"
git = "https://github.com/serenity-rs/serenity"
optional = true

[dependencies.symphonia]
<<<<<<< HEAD
branch = "samplebuffer_samples_mut"
git = "https://github.com/FelixMcFelix/Symphonia"
=======
git = "https://github.com/pdeljanov/Symphonia"
>>>>>>> 24fe808d
default-features = false
optional = true
version = "0.5"

[dependencies.symphonia-core]
<<<<<<< HEAD
branch = "samplebuffer_samples_mut"
git = "https://github.com/FelixMcFelix/Symphonia"
=======
git = "https://github.com/pdeljanov/Symphonia"
>>>>>>> 24fe808d
optional = true
version = "0.5"

[dev-dependencies]
<<<<<<< HEAD
criterion = "0.3"
ntest = "0.8"
symphonia = { version = "0.5", features = ["mp3"], git = "https://github.com/FelixMcFelix/Symphonia", branch = "samplebuffer_samples_mut" }
=======
criterion = "0.4"
ntest = "0.9"
symphonia = { version = "0.5", features = ["aac", "isomp4", "mp3"], git = "https://github.com/pdeljanov/Symphonia" }
>>>>>>> 24fe808d
utils = { path = "utils" }
tokio = { version = "1", features = ["rt", "rt-multi-thread"] }

[features]
# Core features
default = [
    "driver",
    "gateway",
    "rustls",
    "serenity",
]
gateway = [
    "dep:async-trait",
    "dep:dashmap",
    "dep:flume",
    "dep:once_cell",
    "dep:parking_lot",
    "dep:tokio",
    "tokio?/sync",
    "tokio?/time",
]
driver = [
    "dep:async-trait",
    "dep:audiopus",
    "dep:byteorder",
    "dep:discortp",
    "dep:reqwest",
    "dep:flume",
    "dep:once_cell",
    "dep:parking_lot",
    "dep:rand",
    "dep:ringbuf",
    "dep:rubato",
    "dep:rusty_pool",
    "dep:serde-aux",
    "dep:serenity-voice-model",
    "dep:socket2",
    "dep:streamcatcher",
    "dep:symphonia",
    "dep:symphonia-core",
    "dep:tokio",
    "dep:tokio-tungstenite",
    "dep:tokio-util",
    "dep:typemap_rev",
    "dep:url",
    "dep:uuid",
    "dep:xsalsa20poly1305",
    "tokio?/fs",
    "tokio?/io-util",
    "tokio?/macros",
    "tokio?/net",
    "tokio?/process",
    "tokio?/rt",
    "tokio?/sync",
    "tokio?/time",
]
rustls = [
    "reqwest?/rustls-tls",
    "serenity?/rustls_backend",
    "tokio-tungstenite?/rustls-tls-webpki-roots",
    "twilight-gateway?/rustls-native-roots",
]
native = [
    "reqwest?/native-tls",
    "serenity?/native_tls_backend",
    "tokio-tungstenite?/native-tls",
    "twilight-gateway?/native",
]
twilight = ["dep:twilight-gateway","dep:twilight-model"]

# Behaviour altering features.
builtin-queue = []
receive = ["discortp?/demux", "discortp?/rtcp"]

# Used for docgen/testing/benchmarking.
full-doc = ["default", "twilight", "builtin-queue", "receive"]
internals = []

[[bench]]
name = "base-mixing"
path = "benches/base-mixing.rs"
required-features = ["internals"]
harness = false

[[bench]]
name = "mixing-task"
path = "benches/mixing-task.rs"
required-features = ["internals"]
harness = false

[package.metadata.docs.rs]
features = ["full-doc"]
rustdoc-args = ["--cfg", "docsrs"]<|MERGE_RESOLUTION|>--- conflicted
+++ resolved
@@ -61,36 +61,20 @@
 optional = true
 
 [dependencies.symphonia]
-<<<<<<< HEAD
-branch = "samplebuffer_samples_mut"
-git = "https://github.com/FelixMcFelix/Symphonia"
-=======
 git = "https://github.com/pdeljanov/Symphonia"
->>>>>>> 24fe808d
 default-features = false
 optional = true
 version = "0.5"
 
 [dependencies.symphonia-core]
-<<<<<<< HEAD
-branch = "samplebuffer_samples_mut"
-git = "https://github.com/FelixMcFelix/Symphonia"
-=======
 git = "https://github.com/pdeljanov/Symphonia"
->>>>>>> 24fe808d
 optional = true
 version = "0.5"
 
 [dev-dependencies]
-<<<<<<< HEAD
-criterion = "0.3"
-ntest = "0.8"
-symphonia = { version = "0.5", features = ["mp3"], git = "https://github.com/FelixMcFelix/Symphonia", branch = "samplebuffer_samples_mut" }
-=======
 criterion = "0.4"
 ntest = "0.9"
 symphonia = { version = "0.5", features = ["aac", "isomp4", "mp3"], git = "https://github.com/pdeljanov/Symphonia" }
->>>>>>> 24fe808d
 utils = { path = "utils" }
 tokio = { version = "1", features = ["rt", "rt-multi-thread"] }
 
