//! Raw audio input data streams and sources.
//!
//! [`Input`]s in Songbird are based on [symphonia], which provides demuxing,
//! decoding and management of synchronous byte sources (i.e., any items which
//! `impl` [`Read`]).
//!
//! Songbird adds support for the Opus codec to symphonia via [`OpusDecoder`],
//! the [DCA1] file format via [`DcaReader`], and a simple PCM adapter via [`RawReader`];
//! the format and codec registries in [`registry::*`] install these on top of those
//! enabled in your `Cargo.toml` when you include symphonia.
//!
//! ## Common sources
//! * [`File`] offers a lazy way to open local audio files,
//! * [`HttpRequest`] streams a given file from a URL using the reqwest HTTP library,
//! * [`YoutubeDl`] uses `yt-dlp` (or any other `youtube-dl`-like program) to scrape
//!   a target URL for a usable audio stream, before opening an [`HttpRequest`].
//!
//! ## Adapters
//! Songbird includes several adapters to make developing your own inputs easier:
//! * [`cached::*`], which allow seeking and shared caching of an input stream (storing
//!   it in memory in a variety of formats),
//! * [`ChildContainer`] for managing audio given by a process chain,
//! * [`RawAdapter`], for feeding in a synchronous `f32`-PCM stream, and
//! * [`AsyncAdapterStream`], for passing bytes from an `AsyncRead` (`+ AsyncSeek`) stream
//!   into the mixer.
//!
//! ## Opus frame passthrough.
//! Some sources, such as [`Compressed`] or any WebM/Opus/DCA file, support
//! direct frame passthrough to the driver. This lets you directly send the
//! audio data you have *without decoding, re-encoding, or mixing*. In many
//! cases, this can greatly reduce the CPU cost required by the driver.
//!
//! This functionality requires that:
//!  * only one track is active (including paused tracks),
//!  * that track's input supports direct Opus frame reads,
//!  * this input's frames are all sized to 20ms.
//!  * and that track's volume is set to `1.0`.
//!
//! [`Input`]s which are almost suitable but which have **any** illegal frames will be
//! blocked from passthrough to prevent glitches such as repeated encoder frame gaps.
//!
//! [symphonia]: https://docs.rs/symphonia
//! [`Read`]: https://doc.rust-lang.org/std/io/trait.Read.html
//! [`Compressed`]: cached::Compressed
//! [DCA1]: https://github.com/bwmarrin/dca
//! [`registry::*`]: registry
//! [`cached::*`]: cached

mod adapter;
pub mod cached;
mod child;
mod compose;
mod dca;
mod error;
mod file;
mod http;
mod metadata;
mod opus;
mod raw;
pub mod registry;
pub mod utils;
mod ytdl;

pub use self::{
    adapter::*,
    child::*,
    compose::*,
    dca::DcaReader,
    error::*,
    file::*,
    http::*,
    metadata::AuxMetadata,
    opus::*,
    raw::*,
    ytdl::*,
};

pub use symphonia_core as core;

<<<<<<< HEAD
use std::io::Result as IoResult;
use symphonia_core::{
    codecs::{CodecRegistry, Decoder},
    errors::Error as SymphError,
    formats::FormatReader,
    io::{MediaSource, MediaSourceStream},
    probe::{Hint, Probe, ProbedMetadata},
=======
use std::{
    convert::{TryFrom, TryInto},
    io::{
        self,
        Error as IoError,
        ErrorKind as IoErrorKind,
        Read,
        Result as IoResult,
        Seek,
        SeekFrom,
    },
    mem,
    time::Duration,
>>>>>>> dabf73ba
};

/// A possibly lazy audio source.
pub enum Input {
    /// A byte source which is not yet initialised.
    ///
    /// When a parent track is either played or explicitly readied, the inner [`Compose`]
    /// is used to create an [`Input::Live`].
    ///
    /// [`Compose`]: Compose
    /// [`Input::Live`]: Input::Live
    Lazy(
        /// A trait object which can be used to (re)create a usable byte stream.
        Box<dyn Compose>,
    ),
    /// An initialised byte source.
    ///
    /// This contains a raw byte stream, the lazy initialiser that was used,
    /// as well as any symphonia-specific format data and/or hints.
    Live(
        /// The byte source, plus symphonia-specific data.
        LiveInput,
        /// The struct used to initialise this source, if available.
        ///
        /// This is used to recreate the stream when a source does not support
        /// backward seeking, if present.
        Option<Box<dyn Compose>>,
    ),
}

/// An initialised audio source.
///
/// This type's variants reflect files at different stages of readiness for use by
/// symphonia. [`Parsed`] file streams are ready for playback.
///
/// [`Parsed`]: Self::Parsed
pub enum LiveInput {
    /// An unread, raw file stream.
    Raw(AudioStream<Box<dyn MediaSource>>),
    /// An unread file which has been wrapped with a large read-ahead buffer.
    Wrapped(AudioStream<MediaSourceStream>),
    /// An audio file which has had its headers parsed and decoder state built.
    Parsed(Parsed),
}

impl LiveInput {
    /// Converts this audio source into a [`Parsed`] object using the supplied format and codec
    /// registries.
    ///
    /// Where applicable, this will convert [`Raw`] -> [`Wrapped`] -> [`Parsed`], and will
    /// play the default track (or the first encountered track if this is not available) if a
    /// container holds multiple audio streams.
    ///
    /// *This is a blocking operation. Symphonia uses standard library I/O (e.g., [`Read`], [`Seek`]).
    /// If you wish to use this from an async task, you must do so within `spawn_blocking`.*
    ///
<<<<<<< HEAD
    /// [`Parsed`]: Self::Parsed
    /// [`Raw`]: Self::Raw
    /// [`Wrapped`]: Self::Wrapped
    /// [`Read`]: https://doc.rust-lang.org/std/io/trait.Read.html
    /// [`Seek`]: https://doc.rust-lang.org/std/io/trait.Seek.html
    pub fn promote(self, codecs: &CodecRegistry, probe: &Probe) -> Result<Self, SymphError> {
        let mut out = self;

        if let LiveInput::Raw(r) = out {
            // TODO: allow passing in of MSS options?
            let mss = MediaSourceStream::new(r.input, Default::default());
            out = LiveInput::Wrapped(AudioStream {
                input: mss,
                hint: r.hint,
            });
        }
=======
    /// Returns the actual time reached.
    pub fn seek_time(&mut self, time: Duration) -> Option<Duration> {
        let future_pos = utils::timestamp_to_byte_count(time, self.stereo);
        Seek::seek(self, SeekFrom::Start(future_pos as u64))
            .ok()
            .map(|a| utils::byte_count_to_timestamp(a as usize, self.stereo))
    }

    fn read_inner(&mut self, buffer: &mut [u8], ignore_decode: bool) -> IoResult<usize> {
        // This implementation of Read converts the input stream
        // to floating point output.
        let sample_len = mem::size_of::<f32>();
        let float_space = buffer.len() / sample_len;
        let mut written_floats = 0;

        // TODO: better decouple codec and container here.
        // this is a little bit backwards, and assumes the bottom cases are always raw...
        let out = match &mut self.kind {
            Codec::Opus(decoder_state) => {
                if matches!(self.container, Container::Raw) {
                    return Err(IoError::new(
                        IoErrorKind::InvalidInput,
                        "Raw container cannot demarcate Opus frames.",
                    ));
                }

                if ignore_decode {
                    // If we're less than one frame away from the end of cheap seeking,
                    // then we must decode to make sure the next starting offset is correct.

                    // Step one: use up the remainder of the frame.
                    let mut aud_skipped =
                        decoder_state.current_frame.len() - decoder_state.frame_pos;

                    decoder_state.frame_pos = 0;
                    decoder_state.current_frame.truncate(0);

                    // Step two: take frames if we can.
                    while buffer.len() - aud_skipped >= STEREO_FRAME_BYTE_SIZE {
                        decoder_state.should_reset = true;

                        let frame = self
                            .container
                            .next_frame_length(&mut self.reader, CodecType::Opus)?;
                        self.reader.consume(frame.frame_len);

                        aud_skipped += STEREO_FRAME_BYTE_SIZE;
                    }

                    Ok(aud_skipped)
                } else {
                    // get new frame *if needed*
                    if decoder_state.frame_pos == decoder_state.current_frame.len() {
                        let mut decoder = decoder_state.decoder.lock();

                        if decoder_state.should_reset {
                            decoder
                                .reset_state()
                                .expect("Critical failure resetting decoder.");
                            decoder_state.should_reset = false;
                        }
                        let frame = self
                            .container
                            .next_frame_length(&mut self.reader, CodecType::Opus)?;

                        let mut opus_data_buffer = [0u8; 4000];

                        decoder_state
                            .current_frame
                            .resize(decoder_state.current_frame.capacity(), 0.0);

                        let seen =
                            Read::read(&mut self.reader, &mut opus_data_buffer[..frame.frame_len])?;

                        let samples = decoder
                            .decode_float(
                                Some((&opus_data_buffer[..seen]).try_into().unwrap()),
                                (&mut decoder_state.current_frame[..]).try_into().unwrap(),
                                false,
                            )
                            .unwrap_or(0);
>>>>>>> dabf73ba

        if let LiveInput::Wrapped(w) = out {
            let hint = w.hint.unwrap_or_default();
            let input = w.input;

            let probe_data =
                probe.format(&hint, input, &Default::default(), &Default::default())?;
            let format = probe_data.format;
            let meta = probe_data.metadata;

            let mut default_track_id = format.default_track().map(|track| track.id);
            let mut decoder: Option<Box<dyn Decoder>> = None;

            // Take default track (if it exists), take first track to be found otherwise.
            for track in format.tracks() {
                if decoder.is_some() {
                    break;
                }

                if default_track_id.is_some() && Some(track.id) != default_track_id {
                    continue;
                }

                let this_decoder = codecs.make(&track.codec_params, &Default::default())?;

                decoder = Some(this_decoder);
                default_track_id = Some(track.id);
            }

            let track_id = default_track_id.unwrap();

            let p = Parsed {
                format,
                decoder: decoder.unwrap(),
                track_id,
                meta,
            };

            out = LiveInput::Parsed(p);
        }

        Ok(out)
    }
}

/// An unread byte stream for an audio file.
pub struct AudioStream<T: Send> {
    /// The wrapped file stream.
    ///
    /// An input stream *must not* have been read into past the start of the
    /// audio container's header.
    pub input: T,
    /// Extension and MIME type information which may help guide format selection.
    pub hint: Option<Hint>,
}

/// An audio file which has had its headers parsed and decoder state built.
pub struct Parsed {
    /// Audio packet, seeking, and state access for all tracks in a file.
    ///
    /// This may be used to access packets one at a time from the input file.
    /// Additionally, this exposes container-level and per track metadata which
    /// have been extracted.
    pub format: Box<dyn FormatReader>,
    /// Decoder state for the chosen track.
    pub decoder: Box<dyn Decoder>,
    /// The chosen track's ID.
    ///
    /// This is required to identify the correct packet stream inside the container.
    pub track_id: u32,
    /// Metadata extracted by symphonia while detecting a file's format.
    ///
    /// Typically, this detects metadata *outside* the file's core format (i.e.,
    /// ID3 tags in MP3 and WAV files).
    pub meta: ProbedMetadata,
}<|MERGE_RESOLUTION|>--- conflicted
+++ resolved
@@ -77,7 +77,6 @@
 
 pub use symphonia_core as core;
 
-<<<<<<< HEAD
 use std::io::Result as IoResult;
 use symphonia_core::{
     codecs::{CodecRegistry, Decoder},
@@ -85,21 +84,6 @@
     formats::FormatReader,
     io::{MediaSource, MediaSourceStream},
     probe::{Hint, Probe, ProbedMetadata},
-=======
-use std::{
-    convert::{TryFrom, TryInto},
-    io::{
-        self,
-        Error as IoError,
-        ErrorKind as IoErrorKind,
-        Read,
-        Result as IoResult,
-        Seek,
-        SeekFrom,
-    },
-    mem,
-    time::Duration,
->>>>>>> dabf73ba
 };
 
 /// A possibly lazy audio source.
@@ -156,7 +140,6 @@
     /// *This is a blocking operation. Symphonia uses standard library I/O (e.g., [`Read`], [`Seek`]).
     /// If you wish to use this from an async task, you must do so within `spawn_blocking`.*
     ///
-<<<<<<< HEAD
     /// [`Parsed`]: Self::Parsed
     /// [`Raw`]: Self::Raw
     /// [`Wrapped`]: Self::Wrapped
@@ -173,89 +156,6 @@
                 hint: r.hint,
             });
         }
-=======
-    /// Returns the actual time reached.
-    pub fn seek_time(&mut self, time: Duration) -> Option<Duration> {
-        let future_pos = utils::timestamp_to_byte_count(time, self.stereo);
-        Seek::seek(self, SeekFrom::Start(future_pos as u64))
-            .ok()
-            .map(|a| utils::byte_count_to_timestamp(a as usize, self.stereo))
-    }
-
-    fn read_inner(&mut self, buffer: &mut [u8], ignore_decode: bool) -> IoResult<usize> {
-        // This implementation of Read converts the input stream
-        // to floating point output.
-        let sample_len = mem::size_of::<f32>();
-        let float_space = buffer.len() / sample_len;
-        let mut written_floats = 0;
-
-        // TODO: better decouple codec and container here.
-        // this is a little bit backwards, and assumes the bottom cases are always raw...
-        let out = match &mut self.kind {
-            Codec::Opus(decoder_state) => {
-                if matches!(self.container, Container::Raw) {
-                    return Err(IoError::new(
-                        IoErrorKind::InvalidInput,
-                        "Raw container cannot demarcate Opus frames.",
-                    ));
-                }
-
-                if ignore_decode {
-                    // If we're less than one frame away from the end of cheap seeking,
-                    // then we must decode to make sure the next starting offset is correct.
-
-                    // Step one: use up the remainder of the frame.
-                    let mut aud_skipped =
-                        decoder_state.current_frame.len() - decoder_state.frame_pos;
-
-                    decoder_state.frame_pos = 0;
-                    decoder_state.current_frame.truncate(0);
-
-                    // Step two: take frames if we can.
-                    while buffer.len() - aud_skipped >= STEREO_FRAME_BYTE_SIZE {
-                        decoder_state.should_reset = true;
-
-                        let frame = self
-                            .container
-                            .next_frame_length(&mut self.reader, CodecType::Opus)?;
-                        self.reader.consume(frame.frame_len);
-
-                        aud_skipped += STEREO_FRAME_BYTE_SIZE;
-                    }
-
-                    Ok(aud_skipped)
-                } else {
-                    // get new frame *if needed*
-                    if decoder_state.frame_pos == decoder_state.current_frame.len() {
-                        let mut decoder = decoder_state.decoder.lock();
-
-                        if decoder_state.should_reset {
-                            decoder
-                                .reset_state()
-                                .expect("Critical failure resetting decoder.");
-                            decoder_state.should_reset = false;
-                        }
-                        let frame = self
-                            .container
-                            .next_frame_length(&mut self.reader, CodecType::Opus)?;
-
-                        let mut opus_data_buffer = [0u8; 4000];
-
-                        decoder_state
-                            .current_frame
-                            .resize(decoder_state.current_frame.capacity(), 0.0);
-
-                        let seen =
-                            Read::read(&mut self.reader, &mut opus_data_buffer[..frame.frame_len])?;
-
-                        let samples = decoder
-                            .decode_float(
-                                Some((&opus_data_buffer[..seen]).try_into().unwrap()),
-                                (&mut decoder_state.current_frame[..]).try_into().unwrap(),
-                                false,
-                            )
-                            .unwrap_or(0);
->>>>>>> dabf73ba
 
         if let LiveInput::Wrapped(w) = out {
             let hint = w.hint.unwrap_or_default();
